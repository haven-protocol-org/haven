--- conflicted
+++ resolved
@@ -326,11 +326,7 @@
     std::string config_folder;
 
 #ifdef WIN32
-<<<<<<< HEAD
-    config_folder = get_special_folder_path(CSIDL_APPDATA, true) + "\\" + CRYPTONOTE_NAME;
-=======
     config_folder = get_special_folder_path(CSIDL_COMMON_APPDATA, true) + "\\" + CRYPTONOTE_NAME;
->>>>>>> b0151de6
 #else
     std::string pathRet;
     char* pszHome = getenv("HOME");
